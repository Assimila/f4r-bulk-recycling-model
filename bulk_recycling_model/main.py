--- conflicted
+++ resolved
@@ -407,15 +407,10 @@
             rho_0=rho_0,
             R=R,
             R_1=R_1,
-<<<<<<< HEAD
             clamp_tolerance=clamp_tolerance,
             max_iter=max_iter,
             tol=tol,
-=======
-            max_iter=max_iter,
-            tol=tol,
             divergence_tolerance=divergence_tolerance,
->>>>>>> 16a8b1da
             callback=callback,
         )
 
